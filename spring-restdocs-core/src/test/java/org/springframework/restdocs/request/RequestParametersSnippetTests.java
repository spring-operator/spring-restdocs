/*
 * Copyright 2014-2016 the original author or authors.
 *
 * Licensed under the Apache License, Version 2.0 (the "License");
 * you may not use this file except in compliance with the License.
 * You may obtain a copy of the License at
 *
 *      http://www.apache.org/licenses/LICENSE-2.0
 *
 * Unless required by applicable law or agreed to in writing, software
 * distributed under the License is distributed on an "AS IS" BASIS,
 * WITHOUT WARRANTIES OR CONDITIONS OF ANY KIND, either express or implied.
 * See the License for the specific language governing permissions and
 * limitations under the License.
 */

package org.springframework.restdocs.request;

import java.io.IOException;
import java.util.Arrays;

import org.junit.Test;

import org.springframework.restdocs.AbstractSnippetTests;
import org.springframework.restdocs.templates.TemplateEngine;
import org.springframework.restdocs.templates.TemplateFormat;
import org.springframework.restdocs.templates.TemplateResourceResolver;
import org.springframework.restdocs.templates.mustache.MustacheTemplateEngine;

import static org.hamcrest.CoreMatchers.containsString;
import static org.mockito.BDDMockito.given;
import static org.mockito.Mockito.mock;
import static org.springframework.restdocs.request.RequestDocumentation.parameterWithName;
import static org.springframework.restdocs.snippet.Attributes.attributes;
import static org.springframework.restdocs.snippet.Attributes.key;

/**
 * Tests for {@link RequestParametersSnippet}.
 *
 * @author Andy Wilkinson
 */
public class RequestParametersSnippetTests extends AbstractSnippetTests {

	public RequestParametersSnippetTests(String name, TemplateFormat templateFormat) {
		super(name, templateFormat);
	}

	@Test
	public void requestParameters() throws IOException {
		this.snippet.expectRequestParameters("request-parameters")
				.withContents(tableWithHeader("Parameter", "Description").row("a", "one")
						.row("b", "two"));
		new RequestParametersSnippet(
				Arrays.asList(parameterWithName("a").description("one"),
						parameterWithName("b").description("two")))
								.document(operationBuilder("request-parameters")
										.request("http://localhost").param("a", "bravo")
										.param("b", "bravo").build());
	}

	@Test
	public void requestParameterWithNoValue() throws IOException {
		this.snippet.expectRequestParameters("request-parameter-with-no-value")
				.withContents(
						tableWithHeader("Parameter", "Description").row("a", "one"));
		new RequestParametersSnippet(
				Arrays.asList(parameterWithName("a").description("one")))
						.document(operationBuilder("request-parameter-with-no-value")
								.request("http://localhost").param("a").build());
	}

	@Test
	public void ignoredRequestParameter() throws IOException {
		this.snippet.expectRequestParameters("ignored-request-parameter").withContents(
				tableWithHeader("Parameter", "Description").row("b", "two"));
		new RequestParametersSnippet(Arrays.asList(parameterWithName("a").ignored(),
				parameterWithName("b").description("two")))
						.document(operationBuilder("ignored-request-parameter")
								.request("http://localhost").param("a", "bravo")
								.param("b", "bravo").build());
	}

	@Test
	public void allUndocumentedRequestParametersCanBeIgnored() throws IOException {
		this.snippet.expectRequestParameters("ignore-all-undocumented").withContents(
				tableWithHeader("Parameter", "Description").row("b", "two"));
		new RequestParametersSnippet(
				Arrays.asList(parameterWithName("b").description("two")), true)
						.document(operationBuilder("ignore-all-undocumented")
								.request("http://localhost").param("a", "bravo")
								.param("b", "bravo").build());
	}

	@Test
	public void missingOptionalRequestParameter() throws IOException {
		this.snippet.expectRequestParameters("missing-optional-request-parameter")
				.withContents(tableWithHeader("Parameter", "Description").row("a", "one")
						.row("b", "two"));
		new RequestParametersSnippet(
				Arrays.asList(parameterWithName("a").description("one").optional(),
						parameterWithName("b").description("two"))).document(
								operationBuilder("missing-optional-request-parameter")
										.request("http://localhost").param("b", "bravo")
										.build());
	}

	@Test
	public void requestParametersWithCustomAttributes() throws IOException {
		TemplateResourceResolver resolver = mock(TemplateResourceResolver.class);
		given(resolver.resolveTemplateResource("request-parameters"))
				.willReturn(snippetResource("request-parameters-with-title"));
		this.snippet.expectRequestParameters("request-parameters-with-custom-attributes")
				.withContents(containsString("The title"));

		new RequestParametersSnippet(
				Arrays.asList(
						parameterWithName("a").description("one")
								.attributes(key("foo").value("alpha")),
				parameterWithName("b").description("two")
						.attributes(key("foo").value("bravo"))),
				attributes(key("title").value("The title"))).document(
						operationBuilder("request-parameters-with-custom-attributes")
								.attribute(TemplateEngine.class.getName(),
										new MustacheTemplateEngine(resolver))
								.request("http://localhost").param("a", "alpha")
								.param("b", "bravo").build());
	}

	@Test
	public void requestParametersWithCustomDescriptorAttributes() throws IOException {
		TemplateResourceResolver resolver = mock(TemplateResourceResolver.class);
		given(resolver.resolveTemplateResource("request-parameters"))
				.willReturn(snippetResource("request-parameters-with-extra-column"));
		this.snippet
				.expectRequestParameters(
						"request-parameters-with-custom-descriptor-attributes")
				.withContents(tableWithHeader("Parameter", "Description", "Foo")
						.row("a", "one", "alpha").row("b", "two", "bravo"));

		new RequestParametersSnippet(Arrays.asList(
				parameterWithName("a").description("one")
						.attributes(key("foo").value("alpha")),
				parameterWithName("b").description("two")
						.attributes(key("foo").value("bravo"))))
<<<<<<< HEAD
								.document(operationBuilder(
										"request-parameters-with-custom-descriptor-attributes")
												.attribute(TemplateEngine.class.getName(),
														new MustacheTemplateEngine(
																resolver))
												.request("http://localhost")
												.param("a", "alpha").param("b", "bravo")
												.build());
	}

	@Test
	public void additionalDescriptors() throws IOException {
		this.snippet.expectRequestParameters("additional-descriptors")
				.withContents(tableWithHeader("Parameter", "Description").row("a", "one")
						.row("b", "two"));
		RequestDocumentation.requestParameters(parameterWithName("a").description("one"))
				.and(parameterWithName("b").description("two"))
				.document(operationBuilder("additional-descriptors")
						.request("http://localhost").param("a", "bravo")
						.param("b", "bravo").build());
=======
								.document(new OperationBuilder(
										"request-parameters-with-custom-descriptor-attributes",
										this.snippet
												.getOutputDirectory())
														.attribute(
																TemplateEngine.class
																		.getName(),
																new MustacheTemplateEngine(
																		resolver))
														.request("http://localhost")
														.param("a", "alpha")
														.param("b", "bravo").build());
	}

	@Test
	public void requestParametersWithCustomAttributes() throws IOException {
		TemplateResourceResolver resolver = mock(TemplateResourceResolver.class);
		given(resolver.resolveTemplateResource("request-parameters"))
				.willReturn(snippetResource("request-parameters-with-title"));
		this.snippet.expectRequestParameters("request-parameters-with-custom-attributes")
				.withContents(startsWith(".The title"));

		new RequestParametersSnippet(
				Arrays.asList(
						parameterWithName("a").description("one")
								.attributes(key("foo").value("alpha")),
						parameterWithName("b").description("two")
								.attributes(key("foo").value("bravo"))),
				attributes(key("title").value("The title"))).document(
						new OperationBuilder("request-parameters-with-custom-attributes",
								this.snippet.getOutputDirectory())
										.attribute(TemplateEngine.class.getName(),
												new MustacheTemplateEngine(resolver))
										.request("http://localhost").param("a", "alpha")
										.param("b", "bravo").build());
	}

	private FileSystemResource snippetResource(String name) {
		return new FileSystemResource(
				"src/test/resources/custom-snippet-templates/" + name + ".snippet");
>>>>>>> a3e68835
	}

}<|MERGE_RESOLUTION|>--- conflicted
+++ resolved
@@ -116,8 +116,8 @@
 				Arrays.asList(
 						parameterWithName("a").description("one")
 								.attributes(key("foo").value("alpha")),
-				parameterWithName("b").description("two")
-						.attributes(key("foo").value("bravo"))),
+						parameterWithName("b").description("two")
+								.attributes(key("foo").value("bravo"))),
 				attributes(key("title").value("The title"))).document(
 						operationBuilder("request-parameters-with-custom-attributes")
 								.attribute(TemplateEngine.class.getName(),
@@ -142,7 +142,6 @@
 						.attributes(key("foo").value("alpha")),
 				parameterWithName("b").description("two")
 						.attributes(key("foo").value("bravo"))))
-<<<<<<< HEAD
 								.document(operationBuilder(
 										"request-parameters-with-custom-descriptor-attributes")
 												.attribute(TemplateEngine.class.getName(),
@@ -163,48 +162,6 @@
 				.document(operationBuilder("additional-descriptors")
 						.request("http://localhost").param("a", "bravo")
 						.param("b", "bravo").build());
-=======
-								.document(new OperationBuilder(
-										"request-parameters-with-custom-descriptor-attributes",
-										this.snippet
-												.getOutputDirectory())
-														.attribute(
-																TemplateEngine.class
-																		.getName(),
-																new MustacheTemplateEngine(
-																		resolver))
-														.request("http://localhost")
-														.param("a", "alpha")
-														.param("b", "bravo").build());
-	}
-
-	@Test
-	public void requestParametersWithCustomAttributes() throws IOException {
-		TemplateResourceResolver resolver = mock(TemplateResourceResolver.class);
-		given(resolver.resolveTemplateResource("request-parameters"))
-				.willReturn(snippetResource("request-parameters-with-title"));
-		this.snippet.expectRequestParameters("request-parameters-with-custom-attributes")
-				.withContents(startsWith(".The title"));
-
-		new RequestParametersSnippet(
-				Arrays.asList(
-						parameterWithName("a").description("one")
-								.attributes(key("foo").value("alpha")),
-						parameterWithName("b").description("two")
-								.attributes(key("foo").value("bravo"))),
-				attributes(key("title").value("The title"))).document(
-						new OperationBuilder("request-parameters-with-custom-attributes",
-								this.snippet.getOutputDirectory())
-										.attribute(TemplateEngine.class.getName(),
-												new MustacheTemplateEngine(resolver))
-										.request("http://localhost").param("a", "alpha")
-										.param("b", "bravo").build());
-	}
-
-	private FileSystemResource snippetResource(String name) {
-		return new FileSystemResource(
-				"src/test/resources/custom-snippet-templates/" + name + ".snippet");
->>>>>>> a3e68835
 	}
 
 }