/*
 * Copyright 2014-2015 the original author or authors.
 *
 * Licensed under the Apache License, Version 2.0 (the "License");
 * you may not use this file except in compliance with the License.
 * You may obtain a copy of the License at
 *
 *      http://www.apache.org/licenses/LICENSE-2.0
 *
 * Unless required by applicable law or agreed to in writing, software
 * distributed under the License is distributed on an "AS IS" BASIS,
 * WITHOUT WARRANTIES OR CONDITIONS OF ANY KIND, either express or implied.
 * See the License for the specific language governing permissions and
 * limitations under the License.
 */

package org.springframework.restdocs.request;

import java.io.IOException;
import java.util.Arrays;

import org.junit.Test;
<<<<<<< HEAD
import org.springframework.restdocs.AbstractSnippetTests;
import org.springframework.restdocs.generate.RestDocumentationGenerator;
=======
import org.junit.rules.ExpectedException;

import org.springframework.core.io.FileSystemResource;
import org.springframework.restdocs.snippet.SnippetException;
>>>>>>> 74f9e272
import org.springframework.restdocs.templates.TemplateEngine;
import org.springframework.restdocs.templates.TemplateFormat;
import org.springframework.restdocs.templates.TemplateResourceResolver;
import org.springframework.restdocs.templates.mustache.MustacheTemplateEngine;

import static org.hamcrest.CoreMatchers.containsString;
import static org.mockito.BDDMockito.given;
import static org.mockito.Mockito.mock;
import static org.springframework.restdocs.request.RequestDocumentation.parameterWithName;
import static org.springframework.restdocs.snippet.Attributes.attributes;
import static org.springframework.restdocs.snippet.Attributes.key;

/**
 * Tests for {@link PathParametersSnippet}.
 *
 * @author Andy Wilkinson
 */
<<<<<<< HEAD
public class PathParametersSnippetTests extends AbstractSnippetTests {

	public PathParametersSnippetTests(String name, TemplateFormat templateFormat) {
		super(name, templateFormat);
=======
public class PathParametersSnippetTests {

	@Rule
	public ExpectedException thrown = ExpectedException.none();

	@Rule
	public ExpectedSnippet snippet = new ExpectedSnippet();

	@Test
	public void undocumentedPathParameter() throws IOException {
		this.thrown.expect(SnippetException.class);
		this.thrown.expectMessage(equalTo("Path parameters with the following names were"
				+ " not documented: [a]"));
		new PathParametersSnippet(Collections.<ParameterDescriptor>emptyList())
				.document(new OperationBuilder("undocumented-path-parameter",
						this.snippet.getOutputDirectory())
								.attribute("org.springframework.restdocs.urlTemplate",
										"/{a}/")
								.build());
	}

	@Test
	public void missingPathParameter() throws IOException {
		this.thrown.expect(SnippetException.class);
		this.thrown.expectMessage(equalTo("Path parameters with the following names were"
				+ " not found in the request: [a]"));
		new PathParametersSnippet(
				Arrays.asList(parameterWithName("a").description("one")))
						.document(new OperationBuilder("missing-path-parameter",
								this.snippet.getOutputDirectory()).attribute(
										"org.springframework.restdocs.urlTemplate", "/")
								.build());
	}

	@Test
	public void undocumentedAndMissingPathParameters() throws IOException {
		this.thrown.expect(SnippetException.class);
		this.thrown.expectMessage(equalTo("Path parameters with the following names were"
				+ " not documented: [b]. Path parameters with the following"
				+ " names were not found in the request: [a]"));
		new PathParametersSnippet(
				Arrays.asList(parameterWithName("a").description("one"))).document(
						new OperationBuilder("undocumented-and-missing-path-parameters",
								this.snippet.getOutputDirectory())
										.attribute(
												"org.springframework.restdocs.urlTemplate",
												"/{b}")
										.build());
>>>>>>> 74f9e272
	}

	@Test
	public void pathParameters() throws IOException {
		this.snippet.expectPathParameters("path-parameters").withContents(
<<<<<<< HEAD
				tableWithTitleAndHeader("/{a}/{b}", "Parameter", "Description").row("a",
						"one").row("b", "two"));
		new PathParametersSnippet(Arrays.asList(
				parameterWithName("a").description("one"), parameterWithName("b")
						.description("two")))
				.document(operationBuilder("path-parameters").attribute(
						RestDocumentationGenerator.ATTRIBUTE_NAME_URL_TEMPLATE,
						"/{a}/{b}").build());
=======
				tableWithTitleAndHeader("/{a}/{b}", "Parameter", "Description")
						.row("a", "one").row("b", "two"));
		new PathParametersSnippet(Arrays.asList(parameterWithName("a").description("one"),
				parameterWithName("b").description("two"))).document(new OperationBuilder(
						"path-parameters", this.snippet.getOutputDirectory())
								.attribute("org.springframework.restdocs.urlTemplate",
										"/{a}/{b}")
								.build());
>>>>>>> 74f9e272
	}

	@Test
	public void ignoredPathParameter() throws IOException {
		this.snippet.expectPathParameters("ignored-path-parameter").withContents(
				tableWithTitleAndHeader("/{a}/{b}", "Parameter", "Description").row("b",
						"two"));
		new PathParametersSnippet(Arrays.asList(parameterWithName("a").ignored(),
<<<<<<< HEAD
				parameterWithName("b").description("two"))).document(operationBuilder(
				"ignored-path-parameter").attribute(
				RestDocumentationGenerator.ATTRIBUTE_NAME_URL_TEMPLATE, "/{a}/{b}")
				.build());
=======
				parameterWithName("b").description("two"))).document(new OperationBuilder(
						"ignored-path-parameter", this.snippet.getOutputDirectory())
								.attribute("org.springframework.restdocs.urlTemplate",
										"/{a}/{b}")
								.build());
>>>>>>> 74f9e272
	}

	@Test
	public void pathParametersWithQueryString() throws IOException {
		this.snippet.expectPathParameters("path-parameters-with-query-string")
				.withContents(
						tableWithTitleAndHeader("/{a}/{b}", "Parameter", "Description")
								.row("a", "one").row("b", "two"));
<<<<<<< HEAD
		new PathParametersSnippet(Arrays.asList(
				parameterWithName("a").description("one"), parameterWithName("b")
						.description("two"))).document(operationBuilder(
				"path-parameters-with-query-string").attribute(
				RestDocumentationGenerator.ATTRIBUTE_NAME_URL_TEMPLATE,
				"/{a}/{b}?foo=bar").build());
=======
		new PathParametersSnippet(Arrays.asList(parameterWithName("a").description("one"),
				parameterWithName("b").description("two"))).document(
						new OperationBuilder("path-parameters-with-query-string",
								this.snippet.getOutputDirectory())
										.attribute(
												"org.springframework.restdocs.urlTemplate",
												"/{a}/{b}?foo=bar")
										.build());
>>>>>>> 74f9e272
	}

	@Test
	public void pathParametersWithCustomAttributes() throws IOException {
		TemplateResourceResolver resolver = mock(TemplateResourceResolver.class);
<<<<<<< HEAD
		given(resolver.resolveTemplateResource("path-parameters")).willReturn(
				snippetResource("path-parameters-with-title"));
		this.snippet.expectPathParameters("path-parameters-with-custom-attributes")
				.withContents(containsString("The title"));

		new PathParametersSnippet(Arrays.asList(parameterWithName("a").description("one")
				.attributes(key("foo").value("alpha")), parameterWithName("b")
				.description("two").attributes(key("foo").value("bravo"))),
				attributes(key("title").value("The title"))).document(operationBuilder(
				"path-parameters-with-custom-attributes")
				.attribute(RestDocumentationGenerator.ATTRIBUTE_NAME_URL_TEMPLATE,
						"/{a}/{b}")
				.attribute(TemplateEngine.class.getName(),
						new MustacheTemplateEngine(resolver)).build());

=======
		given(resolver.resolveTemplateResource("path-parameters"))
				.willReturn(snippetResource("path-parameters-with-extra-column"));
		this.snippet
				.expectPathParameters("path-parameters-with-custom-descriptor-attributes")
				.withContents(tableWithHeader("Parameter", "Description", "Foo")
						.row("a", "one", "alpha").row("b", "two", "bravo"));

		new PathParametersSnippet(Arrays.asList(
				parameterWithName("a").description("one")
						.attributes(key("foo").value("alpha")),
				parameterWithName("b").description("two").attributes(
						key("foo").value("bravo")))).document(new OperationBuilder(
								"path-parameters-with-custom-descriptor-attributes",
								this.snippet.getOutputDirectory()).attribute(
										"org.springframework.restdocs.urlTemplate",
										"/{a}/{b}")
										.attribute(TemplateEngine.class.getName(),
												new MustacheTemplateEngine(resolver))
										.build());
>>>>>>> 74f9e272
	}

	@Test
	public void pathParametersWithCustomDescriptorAttributes() throws IOException {
		TemplateResourceResolver resolver = mock(TemplateResourceResolver.class);
<<<<<<< HEAD
		given(resolver.resolveTemplateResource("path-parameters")).willReturn(
				snippetResource("path-parameters-with-extra-column"));
		this.snippet.expectPathParameters(
				"path-parameters-with-custom-descriptor-attributes").withContents(
				tableWithHeader("Parameter", "Description", "Foo").row("a", "one",
						"alpha").row("b", "two", "bravo"));

		new PathParametersSnippet(Arrays.asList(parameterWithName("a").description("one")
				.attributes(key("foo").value("alpha")), parameterWithName("b")
				.description("two").attributes(key("foo").value("bravo"))))
				.document(operationBuilder(
						"path-parameters-with-custom-descriptor-attributes")
						.attribute(
								RestDocumentationGenerator.ATTRIBUTE_NAME_URL_TEMPLATE,
								"/{a}/{b}")
						.attribute(TemplateEngine.class.getName(),
								new MustacheTemplateEngine(resolver)).build());
=======
		given(resolver.resolveTemplateResource("path-parameters"))
				.willReturn(snippetResource("path-parameters-with-title"));
		this.snippet.expectPathParameters("path-parameters-with-custom-attributes")
				.withContents(startsWith(".The title"));

		new PathParametersSnippet(
				Arrays.asList(
						parameterWithName("a").description("one")
								.attributes(key("foo").value("alpha")),
				parameterWithName("b").description("two")
						.attributes(key("foo").value("bravo"))),
				attributes(key("title").value("The title"))).document(
						new OperationBuilder("path-parameters-with-custom-attributes",
								this.snippet.getOutputDirectory())
										.attribute(
												"org.springframework.restdocs.urlTemplate",
												"/{a}/{b}")
										.attribute(TemplateEngine.class.getName(),
												new MustacheTemplateEngine(resolver))
										.build());

	}

	private FileSystemResource snippetResource(String name) {
		return new FileSystemResource(
				"src/test/resources/custom-snippet-templates/" + name + ".snippet");
>>>>>>> 74f9e272
	}

}<|MERGE_RESOLUTION|>--- conflicted
+++ resolved
@@ -20,15 +20,9 @@
 import java.util.Arrays;
 
 import org.junit.Test;
-<<<<<<< HEAD
+
 import org.springframework.restdocs.AbstractSnippetTests;
 import org.springframework.restdocs.generate.RestDocumentationGenerator;
-=======
-import org.junit.rules.ExpectedException;
-
-import org.springframework.core.io.FileSystemResource;
-import org.springframework.restdocs.snippet.SnippetException;
->>>>>>> 74f9e272
 import org.springframework.restdocs.templates.TemplateEngine;
 import org.springframework.restdocs.templates.TemplateFormat;
 import org.springframework.restdocs.templates.TemplateResourceResolver;
@@ -46,85 +40,22 @@
  *
  * @author Andy Wilkinson
  */
-<<<<<<< HEAD
 public class PathParametersSnippetTests extends AbstractSnippetTests {
 
 	public PathParametersSnippetTests(String name, TemplateFormat templateFormat) {
 		super(name, templateFormat);
-=======
-public class PathParametersSnippetTests {
-
-	@Rule
-	public ExpectedException thrown = ExpectedException.none();
-
-	@Rule
-	public ExpectedSnippet snippet = new ExpectedSnippet();
-
-	@Test
-	public void undocumentedPathParameter() throws IOException {
-		this.thrown.expect(SnippetException.class);
-		this.thrown.expectMessage(equalTo("Path parameters with the following names were"
-				+ " not documented: [a]"));
-		new PathParametersSnippet(Collections.<ParameterDescriptor>emptyList())
-				.document(new OperationBuilder("undocumented-path-parameter",
-						this.snippet.getOutputDirectory())
-								.attribute("org.springframework.restdocs.urlTemplate",
-										"/{a}/")
-								.build());
-	}
-
-	@Test
-	public void missingPathParameter() throws IOException {
-		this.thrown.expect(SnippetException.class);
-		this.thrown.expectMessage(equalTo("Path parameters with the following names were"
-				+ " not found in the request: [a]"));
-		new PathParametersSnippet(
-				Arrays.asList(parameterWithName("a").description("one")))
-						.document(new OperationBuilder("missing-path-parameter",
-								this.snippet.getOutputDirectory()).attribute(
-										"org.springframework.restdocs.urlTemplate", "/")
-								.build());
-	}
-
-	@Test
-	public void undocumentedAndMissingPathParameters() throws IOException {
-		this.thrown.expect(SnippetException.class);
-		this.thrown.expectMessage(equalTo("Path parameters with the following names were"
-				+ " not documented: [b]. Path parameters with the following"
-				+ " names were not found in the request: [a]"));
-		new PathParametersSnippet(
-				Arrays.asList(parameterWithName("a").description("one"))).document(
-						new OperationBuilder("undocumented-and-missing-path-parameters",
-								this.snippet.getOutputDirectory())
-										.attribute(
-												"org.springframework.restdocs.urlTemplate",
-												"/{b}")
-										.build());
->>>>>>> 74f9e272
 	}
 
 	@Test
 	public void pathParameters() throws IOException {
 		this.snippet.expectPathParameters("path-parameters").withContents(
-<<<<<<< HEAD
-				tableWithTitleAndHeader("/{a}/{b}", "Parameter", "Description").row("a",
-						"one").row("b", "two"));
-		new PathParametersSnippet(Arrays.asList(
-				parameterWithName("a").description("one"), parameterWithName("b")
-						.description("two")))
-				.document(operationBuilder("path-parameters").attribute(
-						RestDocumentationGenerator.ATTRIBUTE_NAME_URL_TEMPLATE,
-						"/{a}/{b}").build());
-=======
 				tableWithTitleAndHeader("/{a}/{b}", "Parameter", "Description")
 						.row("a", "one").row("b", "two"));
 		new PathParametersSnippet(Arrays.asList(parameterWithName("a").description("one"),
-				parameterWithName("b").description("two"))).document(new OperationBuilder(
-						"path-parameters", this.snippet.getOutputDirectory())
-								.attribute("org.springframework.restdocs.urlTemplate",
-										"/{a}/{b}")
-								.build());
->>>>>>> 74f9e272
+				parameterWithName("b").description("two")))
+						.document(operationBuilder("path-parameters").attribute(
+								RestDocumentationGenerator.ATTRIBUTE_NAME_URL_TEMPLATE,
+								"/{a}/{b}").build());
 	}
 
 	@Test
@@ -133,18 +64,10 @@
 				tableWithTitleAndHeader("/{a}/{b}", "Parameter", "Description").row("b",
 						"two"));
 		new PathParametersSnippet(Arrays.asList(parameterWithName("a").ignored(),
-<<<<<<< HEAD
-				parameterWithName("b").description("two"))).document(operationBuilder(
-				"ignored-path-parameter").attribute(
-				RestDocumentationGenerator.ATTRIBUTE_NAME_URL_TEMPLATE, "/{a}/{b}")
-				.build());
-=======
-				parameterWithName("b").description("two"))).document(new OperationBuilder(
-						"ignored-path-parameter", this.snippet.getOutputDirectory())
-								.attribute("org.springframework.restdocs.urlTemplate",
-										"/{a}/{b}")
-								.build());
->>>>>>> 74f9e272
+				parameterWithName("b").description("two")))
+						.document(operationBuilder("ignored-path-parameter").attribute(
+								RestDocumentationGenerator.ATTRIBUTE_NAME_URL_TEMPLATE,
+								"/{a}/{b}").build());
 	}
 
 	@Test
@@ -153,45 +76,41 @@
 				.withContents(
 						tableWithTitleAndHeader("/{a}/{b}", "Parameter", "Description")
 								.row("a", "one").row("b", "two"));
-<<<<<<< HEAD
-		new PathParametersSnippet(Arrays.asList(
-				parameterWithName("a").description("one"), parameterWithName("b")
-						.description("two"))).document(operationBuilder(
-				"path-parameters-with-query-string").attribute(
-				RestDocumentationGenerator.ATTRIBUTE_NAME_URL_TEMPLATE,
-				"/{a}/{b}?foo=bar").build());
-=======
 		new PathParametersSnippet(Arrays.asList(parameterWithName("a").description("one"),
 				parameterWithName("b").description("two"))).document(
-						new OperationBuilder("path-parameters-with-query-string",
-								this.snippet.getOutputDirectory())
-										.attribute(
-												"org.springframework.restdocs.urlTemplate",
-												"/{a}/{b}?foo=bar")
-										.build());
->>>>>>> 74f9e272
+						operationBuilder("path-parameters-with-query-string").attribute(
+								RestDocumentationGenerator.ATTRIBUTE_NAME_URL_TEMPLATE,
+								"/{a}/{b}?foo=bar").build());
 	}
 
 	@Test
 	public void pathParametersWithCustomAttributes() throws IOException {
 		TemplateResourceResolver resolver = mock(TemplateResourceResolver.class);
-<<<<<<< HEAD
-		given(resolver.resolveTemplateResource("path-parameters")).willReturn(
-				snippetResource("path-parameters-with-title"));
+		given(resolver.resolveTemplateResource("path-parameters"))
+				.willReturn(snippetResource("path-parameters-with-title"));
 		this.snippet.expectPathParameters("path-parameters-with-custom-attributes")
 				.withContents(containsString("The title"));
 
-		new PathParametersSnippet(Arrays.asList(parameterWithName("a").description("one")
-				.attributes(key("foo").value("alpha")), parameterWithName("b")
-				.description("two").attributes(key("foo").value("bravo"))),
-				attributes(key("title").value("The title"))).document(operationBuilder(
-				"path-parameters-with-custom-attributes")
-				.attribute(RestDocumentationGenerator.ATTRIBUTE_NAME_URL_TEMPLATE,
-						"/{a}/{b}")
-				.attribute(TemplateEngine.class.getName(),
-						new MustacheTemplateEngine(resolver)).build());
+		new PathParametersSnippet(
+				Arrays.asList(
+						parameterWithName("a").description("one")
+								.attributes(key("foo").value("alpha")),
+				parameterWithName("b").description("two")
+						.attributes(key("foo").value("bravo"))),
+				attributes(key("title").value("The title"))).document(
+						operationBuilder("path-parameters-with-custom-attributes")
+								.attribute(
+										RestDocumentationGenerator.ATTRIBUTE_NAME_URL_TEMPLATE,
+										"/{a}/{b}")
+								.attribute(TemplateEngine.class.getName(),
+										new MustacheTemplateEngine(resolver))
+								.build());
 
-=======
+	}
+
+	@Test
+	public void pathParametersWithCustomDescriptorAttributes() throws IOException {
+		TemplateResourceResolver resolver = mock(TemplateResourceResolver.class);
 		given(resolver.resolveTemplateResource("path-parameters"))
 				.willReturn(snippetResource("path-parameters-with-extra-column"));
 		this.snippet
@@ -203,66 +122,14 @@
 				parameterWithName("a").description("one")
 						.attributes(key("foo").value("alpha")),
 				parameterWithName("b").description("two").attributes(
-						key("foo").value("bravo")))).document(new OperationBuilder(
-								"path-parameters-with-custom-descriptor-attributes",
-								this.snippet.getOutputDirectory()).attribute(
-										"org.springframework.restdocs.urlTemplate",
-										"/{a}/{b}")
-										.attribute(TemplateEngine.class.getName(),
-												new MustacheTemplateEngine(resolver))
-										.build());
->>>>>>> 74f9e272
-	}
-
-	@Test
-	public void pathParametersWithCustomDescriptorAttributes() throws IOException {
-		TemplateResourceResolver resolver = mock(TemplateResourceResolver.class);
-<<<<<<< HEAD
-		given(resolver.resolveTemplateResource("path-parameters")).willReturn(
-				snippetResource("path-parameters-with-extra-column"));
-		this.snippet.expectPathParameters(
-				"path-parameters-with-custom-descriptor-attributes").withContents(
-				tableWithHeader("Parameter", "Description", "Foo").row("a", "one",
-						"alpha").row("b", "two", "bravo"));
-
-		new PathParametersSnippet(Arrays.asList(parameterWithName("a").description("one")
-				.attributes(key("foo").value("alpha")), parameterWithName("b")
-				.description("two").attributes(key("foo").value("bravo"))))
-				.document(operationBuilder(
-						"path-parameters-with-custom-descriptor-attributes")
-						.attribute(
-								RestDocumentationGenerator.ATTRIBUTE_NAME_URL_TEMPLATE,
-								"/{a}/{b}")
-						.attribute(TemplateEngine.class.getName(),
-								new MustacheTemplateEngine(resolver)).build());
-=======
-		given(resolver.resolveTemplateResource("path-parameters"))
-				.willReturn(snippetResource("path-parameters-with-title"));
-		this.snippet.expectPathParameters("path-parameters-with-custom-attributes")
-				.withContents(startsWith(".The title"));
-
-		new PathParametersSnippet(
-				Arrays.asList(
-						parameterWithName("a").description("one")
-								.attributes(key("foo").value("alpha")),
-				parameterWithName("b").description("two")
-						.attributes(key("foo").value("bravo"))),
-				attributes(key("title").value("The title"))).document(
-						new OperationBuilder("path-parameters-with-custom-attributes",
-								this.snippet.getOutputDirectory())
+						key("foo").value("bravo")))).document(operationBuilder(
+								"path-parameters-with-custom-descriptor-attributes")
 										.attribute(
-												"org.springframework.restdocs.urlTemplate",
+												RestDocumentationGenerator.ATTRIBUTE_NAME_URL_TEMPLATE,
 												"/{a}/{b}")
 										.attribute(TemplateEngine.class.getName(),
 												new MustacheTemplateEngine(resolver))
 										.build());
-
-	}
-
-	private FileSystemResource snippetResource(String name) {
-		return new FileSystemResource(
-				"src/test/resources/custom-snippet-templates/" + name + ".snippet");
->>>>>>> 74f9e272
 	}
 
 }