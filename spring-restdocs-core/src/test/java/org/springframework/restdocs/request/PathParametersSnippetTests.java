--- conflicted
+++ resolved
@@ -43,38 +43,8 @@
  */
 public class PathParametersSnippetTests extends AbstractSnippetTests {
 
-<<<<<<< HEAD
 	public PathParametersSnippetTests(String name, TemplateFormat templateFormat) {
 		super(name, templateFormat);
-=======
-	@Test
-	public void missingPathParameter() throws IOException {
-		this.thrown.expect(SnippetException.class);
-		this.thrown.expectMessage(equalTo("Path parameters with the following names were"
-				+ " not found in the request: [a]"));
-		new PathParametersSnippet(
-				Arrays.asList(parameterWithName("a").description("one")))
-						.document(new OperationBuilder("missing-path-parameter",
-								this.snippet.getOutputDirectory()).attribute(
-										"org.springframework.restdocs.urlTemplate", "/")
-										.build());
-	}
-
-	@Test
-	public void undocumentedAndMissingPathParameters() throws IOException {
-		this.thrown.expect(SnippetException.class);
-		this.thrown.expectMessage(equalTo("Path parameters with the following names were"
-				+ " not documented: [b]. Path parameters with the following"
-				+ " names were not found in the request: [a]"));
-		new PathParametersSnippet(
-				Arrays.asList(parameterWithName("a").description("one"))).document(
-						new OperationBuilder("undocumented-and-missing-path-parameters",
-								this.snippet.getOutputDirectory())
-										.attribute(
-												"org.springframework.restdocs.urlTemplate",
-												"/{b}")
-										.build());
->>>>>>> a3e68835
 	}
 
 	@Test
@@ -84,18 +54,9 @@
 						.row("a", "one").row("b", "two"));
 		new PathParametersSnippet(Arrays.asList(parameterWithName("a").description("one"),
 				parameterWithName("b").description("two")))
-<<<<<<< HEAD
 						.document(operationBuilder("path-parameters").attribute(
 								RestDocumentationGenerator.ATTRIBUTE_NAME_URL_TEMPLATE,
 								"/{a}/{b}").build());
-=======
-						.document(new OperationBuilder(
-								"path-parameters", this.snippet.getOutputDirectory())
-										.attribute(
-												"org.springframework.restdocs.urlTemplate",
-												"/{a}/{b}")
-										.build());
->>>>>>> a3e68835
 	}
 
 	@Test
@@ -105,7 +66,6 @@
 						"two"));
 		new PathParametersSnippet(Arrays.asList(parameterWithName("a").ignored(),
 				parameterWithName("b").description("two")))
-<<<<<<< HEAD
 						.document(operationBuilder("ignored-path-parameter").attribute(
 								RestDocumentationGenerator.ATTRIBUTE_NAME_URL_TEMPLATE,
 								"/{a}/{b}").build());
@@ -117,11 +77,10 @@
 				tableWithTitleAndHeader(getTitle(), "Parameter", "Description").row("b",
 						"two"));
 		new PathParametersSnippet(
-				Arrays.asList(parameterWithName("b").description("two")),
-				true).document(operationBuilder("ignore-all-undocumented")
-						.attribute(RestDocumentationGenerator.ATTRIBUTE_NAME_URL_TEMPLATE,
-								"/{a}/{b}")
-						.build());
+				Arrays.asList(parameterWithName("b").description("two")), true)
+						.document(operationBuilder("ignore-all-undocumented").attribute(
+								RestDocumentationGenerator.ATTRIBUTE_NAME_URL_TEMPLATE,
+								"/{a}/{b}").build());
 	}
 
 	@Test
@@ -138,15 +97,6 @@
 						operationBuilder("missing-optional-path-parameter").attribute(
 								RestDocumentationGenerator.ATTRIBUTE_NAME_URL_TEMPLATE,
 								"/{a}").build());
-=======
-						.document(new OperationBuilder(
-								"ignored-path-parameter",
-								this.snippet.getOutputDirectory())
-										.attribute(
-												"org.springframework.restdocs.urlTemplate",
-												"/{a}/{b}")
-										.build());
->>>>>>> a3e68835
 	}
 
 	@Test
@@ -157,43 +107,9 @@
 								.row("a", "one").row("b", "two"));
 		new PathParametersSnippet(Arrays.asList(parameterWithName("a").description("one"),
 				parameterWithName("b").description("two"))).document(
-<<<<<<< HEAD
 						operationBuilder("path-parameters-with-query-string").attribute(
 								RestDocumentationGenerator.ATTRIBUTE_NAME_URL_TEMPLATE,
 								"/{a}/{b}?foo=bar").build());
-=======
-						new OperationBuilder("path-parameters-with-query-string",
-								this.snippet.getOutputDirectory())
-										.attribute(
-												"org.springframework.restdocs.urlTemplate",
-												"/{a}/{b}?foo=bar")
-										.build());
-	}
-
-	@Test
-	public void pathParametersWithCustomDescriptorAttributes() throws IOException {
-		TemplateResourceResolver resolver = mock(TemplateResourceResolver.class);
-		given(resolver.resolveTemplateResource("path-parameters"))
-				.willReturn(snippetResource("path-parameters-with-extra-column"));
-		this.snippet
-				.expectPathParameters("path-parameters-with-custom-descriptor-attributes")
-				.withContents(tableWithHeader("Parameter", "Description", "Foo")
-						.row("a", "one", "alpha").row("b", "two", "bravo"));
-
-		new PathParametersSnippet(Arrays.asList(
-				parameterWithName("a").description("one")
-						.attributes(key("foo").value("alpha")),
-				parameterWithName("b").description("two").attributes(
-						key("foo").value("bravo")))).document(new OperationBuilder(
-								"path-parameters-with-custom-descriptor-attributes",
-								this.snippet.getOutputDirectory())
-										.attribute(
-												"org.springframework.restdocs.urlTemplate",
-												"/{a}/{b}")
-										.attribute(TemplateEngine.class.getName(),
-												new MustacheTemplateEngine(resolver))
-										.build());
->>>>>>> a3e68835
 	}
 
 	@Test
