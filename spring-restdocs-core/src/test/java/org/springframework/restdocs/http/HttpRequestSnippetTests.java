/*
 * Copyright 2014-2016 the original author or authors.
 *
 * Licensed under the Apache License, Version 2.0 (the "License");
 * you may not use this file except in compliance with the License.
 * You may obtain a copy of the License at
 *
 *      http://www.apache.org/licenses/LICENSE-2.0
 *
 * Unless required by applicable law or agreed to in writing, software
 * distributed under the License is distributed on an "AS IS" BASIS,
 * WITHOUT WARRANTIES OR CONDITIONS OF ANY KIND, either express or implied.
 * See the License for the specific language governing permissions and
 * limitations under the License.
 */

package org.springframework.restdocs.http;

import java.io.IOException;

import org.junit.Test;

import org.springframework.http.HttpHeaders;
import org.springframework.http.MediaType;
import org.springframework.restdocs.AbstractSnippetTests;
import org.springframework.restdocs.templates.TemplateEngine;
import org.springframework.restdocs.templates.TemplateFormat;
import org.springframework.restdocs.templates.TemplateResourceResolver;
import org.springframework.restdocs.templates.mustache.MustacheTemplateEngine;
import org.springframework.web.bind.annotation.RequestMethod;

import static org.hamcrest.CoreMatchers.containsString;
import static org.mockito.BDDMockito.given;
import static org.mockito.Mockito.mock;
import static org.springframework.restdocs.snippet.Attributes.attributes;
import static org.springframework.restdocs.snippet.Attributes.key;

/**
 * Tests for {@link HttpRequestSnippet}.
 *
 * @author Andy Wilkinson
 * @author Jonathan Pearlin
 */
public class HttpRequestSnippetTests extends AbstractSnippetTests {

	private static final String BOUNDARY = "6o2knFse3p53ty9dmcQvWAIx1zInP11uCfbm";

	public HttpRequestSnippetTests(String name, TemplateFormat templateFormat) {
		super(name, templateFormat);
	}

	@Test
	public void getRequest() throws IOException {
		this.snippet.expectHttpRequest("get-request")
				.withContents(httpRequest(RequestMethod.GET, "/foo").header("Alpha", "a")
						.header(HttpHeaders.HOST, "localhost"));

		new HttpRequestSnippet().document(operationBuilder("get-request")
				.request("http://localhost/foo").header("Alpha", "a").build());
	}

	@Test
	public void getRequestWithQueryString() throws IOException {
		this.snippet.expectHttpRequest("get-request-with-query-string")
				.withContents(httpRequest(RequestMethod.GET, "/foo?bar=baz")
						.header(HttpHeaders.HOST, "localhost"));

		new HttpRequestSnippet()
				.document(operationBuilder("get-request-with-query-string")
						.request("http://localhost/foo?bar=baz").build());
	}

	@Test
	public void getRequestWithQueryStringWithNoValue() throws IOException {
		this.snippet.expectHttpRequest("get-request-with-query-string-with-no-value")
				.withContents(httpRequest(RequestMethod.GET, "/foo?bar")
						.header(HttpHeaders.HOST, "localhost"));

		new HttpRequestSnippet()
				.document(operationBuilder("get-request-with-query-string-with-no-value")
						.request("http://localhost/foo?bar").build());
	}

	@Test
	public void postRequestWithContent() throws IOException {
		String content = "Hello, world";
		this.snippet.expectHttpRequest("post-request-with-content")
				.withContents(httpRequest(RequestMethod.POST, "/foo")
						.header(HttpHeaders.HOST, "localhost").content(content).header(
								HttpHeaders.CONTENT_LENGTH, content.getBytes().length));

		new HttpRequestSnippet().document(operationBuilder("post-request-with-content")
				.request("http://localhost/foo").method("POST").content(content).build());
	}

	@Test
	public void postRequestWithCharset() throws IOException {
		String japaneseContent = "\u30b3\u30f3\u30c6\u30f3\u30c4";
		byte[] contentBytes = japaneseContent.getBytes("UTF-8");
		this.snippet.expectHttpRequest("post-request-with-charset")
				.withContents(httpRequest(RequestMethod.POST, "/foo")
						.header("Content-Type", "text/plain;charset=UTF-8")
						.header(HttpHeaders.HOST, "localhost")
						.header(HttpHeaders.CONTENT_LENGTH, contentBytes.length)
						.content(japaneseContent));

		new HttpRequestSnippet().document(operationBuilder("post-request-with-charset")
				.request("http://localhost/foo").method("POST")
				.header("Content-Type", "text/plain;charset=UTF-8").content(contentBytes)
				.build());
	}

	@Test
	public void postRequestWithParameter() throws IOException {
		this.snippet.expectHttpRequest("post-request-with-parameter")
				.withContents(httpRequest(RequestMethod.POST, "/foo")
						.header(HttpHeaders.HOST, "localhost")
						.header("Content-Type", "application/x-www-form-urlencoded")
						.content("b%26r=baz&a=alpha"));

		new HttpRequestSnippet().document(operationBuilder("post-request-with-parameter")
				.request("http://localhost/foo").method("POST").param("b&r", "baz")
				.param("a", "alpha").build());
	}

	@Test
	public void postRequestWithParameterWithNoValue() throws IOException {
		this.snippet.expectHttpRequest("post-request-with-parameter")
				.withContents(httpRequest(RequestMethod.POST, "/foo")
						.header(HttpHeaders.HOST, "localhost")
						.header("Content-Type", "application/x-www-form-urlencoded")
						.content("bar="));

		new HttpRequestSnippet().document(operationBuilder("post-request-with-parameter")
				.request("http://localhost/foo").method("POST").param("bar").build());
	}

	@Test
	public void putRequestWithContent() throws IOException {
		String content = "Hello, world";
		this.snippet.expectHttpRequest("put-request-with-content")
				.withContents(httpRequest(RequestMethod.PUT, "/foo")
						.header(HttpHeaders.HOST, "localhost").content(content).header(
								HttpHeaders.CONTENT_LENGTH, content.getBytes().length));

		new HttpRequestSnippet().document(operationBuilder("put-request-with-content")
				.request("http://localhost/foo").method("PUT").content(content).build());
	}

	@Test
	public void putRequestWithParameter() throws IOException {
		this.snippet.expectHttpRequest("put-request-with-parameter")
				.withContents(httpRequest(RequestMethod.PUT, "/foo")
						.header(HttpHeaders.HOST, "localhost")
						.header("Content-Type", "application/x-www-form-urlencoded")
						.content("b%26r=baz&a=alpha"));

		new HttpRequestSnippet().document(operationBuilder("put-request-with-parameter")
				.request("http://localhost/foo").method("PUT").param("b&r", "baz")
				.param("a", "alpha").build());
	}

	@Test
	public void multipartPost() throws IOException {
		String expectedContent = createPart(String.format(
				"Content-Disposition: " + "form-data; " + "name=image%n%n<< data >>"));
		this.snippet
				.expectHttpRequest(
						"multipart-post")
				.withContents(httpRequest(RequestMethod.POST, "/upload")
						.header("Content-Type",
								"multipart/form-data; boundary=" + BOUNDARY)
						.header(HttpHeaders.HOST, "localhost").content(expectedContent));
		new HttpRequestSnippet()
				.document(operationBuilder("multipart-post")
						.request("http://localhost/upload").method("POST")
						.header(HttpHeaders.CONTENT_TYPE,
								MediaType.MULTIPART_FORM_DATA_VALUE)
				.part("image", "<< data >>".getBytes()).build());
	}

	@Test
	public void multipartPostWithParameters() throws IOException {
		String param1Part = createPart(
				String.format("Content-Disposition: form-data; " + "name=a%n%napple"),
				false);
		String param2Part = createPart(
				String.format("Content-Disposition: form-data; " + "name=a%n%navocado"),
				false);
		String param3Part = createPart(
				String.format("Content-Disposition: form-data; " + "name=b%n%nbanana"),
				false);
		String filePart = createPart(String
				.format("Content-Disposition: form-data; " + "name=image%n%n<< data >>"));
		String expectedContent = param1Part + param2Part + param3Part + filePart;
		this.snippet
				.expectHttpRequest(
						"multipart-post-with-parameters")
				.withContents(httpRequest(RequestMethod.POST, "/upload")
						.header("Content-Type",
								"multipart/form-data; boundary=" + BOUNDARY)
						.header(HttpHeaders.HOST, "localhost").content(expectedContent));
		new HttpRequestSnippet()
<<<<<<< HEAD
				.document(operationBuilder("multipart-post-with-parameters")
						.request("http://localhost/upload").method("POST")
						.header(HttpHeaders.CONTENT_TYPE,
								MediaType.MULTIPART_FORM_DATA_VALUE)
						.param("a", "apple", "avocado").param("b", "banana")
						.part("image", "<< data >>".getBytes()).build());
=======
				.document(new OperationBuilder("multipart-post-with-parameters",
						this.snippet.getOutputDirectory())
								.request("http://localhost/upload").method("POST")
								.header(HttpHeaders.CONTENT_TYPE,
										MediaType.MULTIPART_FORM_DATA_VALUE)
								.param("a", "apple", "avocado").param("b", "banana")
								.part("image", "<< data >>".getBytes()).build());
>>>>>>> a3e68835
	}

	@Test
	public void multipartPostWithParameterWithNoValue() throws IOException {
		String paramPart = createPart(
				String.format("Content-Disposition: form-data; " + "name=a%n"), false);
		String filePart = createPart(String
				.format("Content-Disposition: form-data; " + "name=image%n%n<< data >>"));
		String expectedContent = paramPart + filePart;
		this.snippet
				.expectHttpRequest(
						"multipart-post-with-parameter-with-no-value")
				.withContents(httpRequest(RequestMethod.POST, "/upload")
						.header("Content-Type",
								"multipart/form-data; boundary=" + BOUNDARY)
						.header(HttpHeaders.HOST, "localhost").content(expectedContent));
		new HttpRequestSnippet()
				.document(operationBuilder("multipart-post-with-parameter-with-no-value")
						.request("http://localhost/upload").method("POST")
						.header(HttpHeaders.CONTENT_TYPE,
								MediaType.MULTIPART_FORM_DATA_VALUE)
						.param("a").part("image", "<< data >>".getBytes()).build());
	}

	@Test
	public void multipartPostWithContentType() throws IOException {
		String expectedContent = createPart(
				String.format("Content-Disposition: form-data; name=image%nContent-Type: "
						+ "image/png%n%n<< data >>"));
		this.snippet
				.expectHttpRequest(
						"multipart-post-with-content-type")
				.withContents(httpRequest(RequestMethod.POST, "/upload")
						.header("Content-Type",
								"multipart/form-data; boundary=" + BOUNDARY)
						.header(HttpHeaders.HOST, "localhost").content(expectedContent));
		new HttpRequestSnippet()
<<<<<<< HEAD
				.document(operationBuilder("multipart-post-with-content-type")
						.request("http://localhost/upload").method("POST")
						.header(HttpHeaders.CONTENT_TYPE,
								MediaType.MULTIPART_FORM_DATA_VALUE)
						.part("image", "<< data >>".getBytes())
						.header(HttpHeaders.CONTENT_TYPE, MediaType.IMAGE_PNG_VALUE)
						.build());
=======
				.document(new OperationBuilder("multipart-post-with-content-type",
						this.snippet.getOutputDirectory())
								.request("http://localhost/upload").method("POST")
								.header(HttpHeaders.CONTENT_TYPE,
										MediaType.MULTIPART_FORM_DATA_VALUE)
								.part("image", "<< data >>".getBytes())
								.header(HttpHeaders.CONTENT_TYPE,
										MediaType.IMAGE_PNG_VALUE)
								.build());
>>>>>>> a3e68835
	}

	@Test
	public void getRequestWithCustomHost() throws IOException {
		this.snippet.expectHttpRequest("get-request-custom-host")
				.withContents(httpRequest(RequestMethod.GET, "/foo")
						.header(HttpHeaders.HOST, "api.example.com"));
		new HttpRequestSnippet().document(operationBuilder("get-request-custom-host")
				.request("http://localhost/foo")
				.header(HttpHeaders.HOST, "api.example.com").build());
	}

	@Test
	public void requestWithCustomSnippetAttributes() throws IOException {
		this.snippet.expectHttpRequest("request-with-snippet-attributes")
				.withContents(containsString("Title for the request"));
		TemplateResourceResolver resolver = mock(TemplateResourceResolver.class);
		given(resolver.resolveTemplateResource("http-request"))
				.willReturn(snippetResource("http-request-with-title"));
		new HttpRequestSnippet(attributes(key("title").value("Title for the request")))
				.document(operationBuilder("request-with-snippet-attributes")
						.attribute(TemplateEngine.class.getName(),
								new MustacheTemplateEngine(resolver))
						.request("http://localhost/foo").build());
	}

	private String createPart(String content) {
		return this.createPart(content, true);
	}

	private String createPart(String content, boolean last) {
		StringBuilder part = new StringBuilder();
		part.append(String.format("--%s%n%s%n", BOUNDARY, content));
		if (last) {
			part.append(String.format("--%s--", BOUNDARY));
		}
		return part.toString();
	}

}<|MERGE_RESOLUTION|>--- conflicted
+++ resolved
@@ -176,7 +176,7 @@
 						.request("http://localhost/upload").method("POST")
 						.header(HttpHeaders.CONTENT_TYPE,
 								MediaType.MULTIPART_FORM_DATA_VALUE)
-				.part("image", "<< data >>".getBytes()).build());
+						.part("image", "<< data >>".getBytes()).build());
 	}
 
 	@Test
@@ -201,22 +201,12 @@
 								"multipart/form-data; boundary=" + BOUNDARY)
 						.header(HttpHeaders.HOST, "localhost").content(expectedContent));
 		new HttpRequestSnippet()
-<<<<<<< HEAD
 				.document(operationBuilder("multipart-post-with-parameters")
 						.request("http://localhost/upload").method("POST")
 						.header(HttpHeaders.CONTENT_TYPE,
 								MediaType.MULTIPART_FORM_DATA_VALUE)
 						.param("a", "apple", "avocado").param("b", "banana")
 						.part("image", "<< data >>".getBytes()).build());
-=======
-				.document(new OperationBuilder("multipart-post-with-parameters",
-						this.snippet.getOutputDirectory())
-								.request("http://localhost/upload").method("POST")
-								.header(HttpHeaders.CONTENT_TYPE,
-										MediaType.MULTIPART_FORM_DATA_VALUE)
-								.param("a", "apple", "avocado").param("b", "banana")
-								.part("image", "<< data >>".getBytes()).build());
->>>>>>> a3e68835
 	}
 
 	@Test
@@ -254,7 +244,6 @@
 								"multipart/form-data; boundary=" + BOUNDARY)
 						.header(HttpHeaders.HOST, "localhost").content(expectedContent));
 		new HttpRequestSnippet()
-<<<<<<< HEAD
 				.document(operationBuilder("multipart-post-with-content-type")
 						.request("http://localhost/upload").method("POST")
 						.header(HttpHeaders.CONTENT_TYPE,
@@ -262,17 +251,6 @@
 						.part("image", "<< data >>".getBytes())
 						.header(HttpHeaders.CONTENT_TYPE, MediaType.IMAGE_PNG_VALUE)
 						.build());
-=======
-				.document(new OperationBuilder("multipart-post-with-content-type",
-						this.snippet.getOutputDirectory())
-								.request("http://localhost/upload").method("POST")
-								.header(HttpHeaders.CONTENT_TYPE,
-										MediaType.MULTIPART_FORM_DATA_VALUE)
-								.part("image", "<< data >>".getBytes())
-								.header(HttpHeaders.CONTENT_TYPE,
-										MediaType.IMAGE_PNG_VALUE)
-								.build());
->>>>>>> a3e68835
 	}
 
 	@Test
