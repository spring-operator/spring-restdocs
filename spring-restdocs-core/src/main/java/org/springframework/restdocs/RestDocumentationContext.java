/*
 * Copyright 2014-2017 the original author or authors.
 *
 * Licensed under the Apache License, Version 2.0 (the "License");
 * you may not use this file except in compliance with the License.
 * You may obtain a copy of the License at
 *
 *      http://www.apache.org/licenses/LICENSE-2.0
 *
 * Unless required by applicable law or agreed to in writing, software
 * distributed under the License is distributed on an "AS IS" BASIS,
 * WITHOUT WARRANTIES OR CONDITIONS OF ANY KIND, either express or implied.
 * See the License for the specific language governing permissions and
 * limitations under the License.
 */

package org.springframework.restdocs;

import java.io.File;

/**
 * {@code RestDocumentationContext} encapsulates the context in which the documentation of
 * a RESTful API is being performed.
 *
 * @author Andy Wilkinson
 */
<<<<<<< HEAD
public interface RestDocumentationContext {
=======
public final class RestDocumentationContext {

	private final AtomicInteger stepCount = new AtomicInteger(0);

	private final Class<?> testClass;

	private final String testMethodName;

	private final File outputDirectory;

	/**
	 * Creates a new {@code RestDocumentationContext} for a test on the given
	 * {@code testClass} with given {@code testMethodName} that will generate
	 * documentation to the given {@code outputDirectory}.
	 * @param testClass the class whose test is being executed
	 * @param testMethodName the name of the test method that is being executed
	 * @param outputDirectory the directory to which documentation should be written.
	 * @deprecated Since 1.1 in favor of {@link ManualRestDocumentation}.
	 */
	@Deprecated
	public RestDocumentationContext(Class<?> testClass, String testMethodName,
			File outputDirectory) {
		this.testClass = testClass;
		this.testMethodName = testMethodName;
		this.outputDirectory = outputDirectory;
	}
>>>>>>> 244a7342

	/**
	 * Returns the class whose tests are currently executing.
	 * @return the test class
	 */
	Class<?> getTestClass();

	/**
	 * Returns the name of the test method that is currently executing.
	 * @return the name of the test method
	 */
<<<<<<< HEAD
	String getTestMethodName();
=======
	public String getTestMethodName() {
		return this.testMethodName;
	}

	/**
	 * Returns the current step count and then increments it.
	 * @return the step count prior to it being incremented
	 */
	int getAndIncrementStepCount() {
		return this.stepCount.getAndIncrement();
	}
>>>>>>> 244a7342

	/**
	 * Returns the current step count.
	 * @return the current step count
	 */
	int getStepCount();

	/**
	 * Returns the output directory to which generated snippets should be written.
	 * @return the output directory
	 */
	File getOutputDirectory();

}<|MERGE_RESOLUTION|>--- conflicted
+++ resolved
@@ -1,5 +1,5 @@
 /*
- * Copyright 2014-2017 the original author or authors.
+ * Copyright 2014-2018 the original author or authors.
  *
  * Licensed under the Apache License, Version 2.0 (the "License");
  * you may not use this file except in compliance with the License.
@@ -24,36 +24,7 @@
  *
  * @author Andy Wilkinson
  */
-<<<<<<< HEAD
 public interface RestDocumentationContext {
-=======
-public final class RestDocumentationContext {
-
-	private final AtomicInteger stepCount = new AtomicInteger(0);
-
-	private final Class<?> testClass;
-
-	private final String testMethodName;
-
-	private final File outputDirectory;
-
-	/**
-	 * Creates a new {@code RestDocumentationContext} for a test on the given
-	 * {@code testClass} with given {@code testMethodName} that will generate
-	 * documentation to the given {@code outputDirectory}.
-	 * @param testClass the class whose test is being executed
-	 * @param testMethodName the name of the test method that is being executed
-	 * @param outputDirectory the directory to which documentation should be written.
-	 * @deprecated Since 1.1 in favor of {@link ManualRestDocumentation}.
-	 */
-	@Deprecated
-	public RestDocumentationContext(Class<?> testClass, String testMethodName,
-			File outputDirectory) {
-		this.testClass = testClass;
-		this.testMethodName = testMethodName;
-		this.outputDirectory = outputDirectory;
-	}
->>>>>>> 244a7342
 
 	/**
 	 * Returns the class whose tests are currently executing.
@@ -65,21 +36,7 @@
 	 * Returns the name of the test method that is currently executing.
 	 * @return the name of the test method
 	 */
-<<<<<<< HEAD
 	String getTestMethodName();
-=======
-	public String getTestMethodName() {
-		return this.testMethodName;
-	}
-
-	/**
-	 * Returns the current step count and then increments it.
-	 * @return the step count prior to it being incremented
-	 */
-	int getAndIncrementStepCount() {
-		return this.stepCount.getAndIncrement();
-	}
->>>>>>> 244a7342
 
 	/**
 	 * Returns the current step count.
