--- conflicted
+++ resolved
@@ -103,21 +103,6 @@
 		gradleBuild.dir = this.workingDir
 		gradleBuild.tasks = ['clean', 'build']
 		gradleBuild.dependsOn dependencies
-<<<<<<< HEAD
-		StartParameter startParameter = new StartParameter()
-		startParameter.showStacktrace = ShowStacktrace.ALWAYS
-		startParameter.taskNames = ['clean', 'build']
-		startParameter.currentDir = new File(this.workingDir)
-		gradleBuild.startParameter = startParameter
-=======
-
-		gradleBuild.doFirst {
-			replaceVersion(new File(this.workingDir, 'build.gradle'),
-					"springRestdocsVersion = '.*'",
-					"springRestdocsVersion = '${project.version}'")
-		}
-
->>>>>>> 40a12127
 		return gradleBuild
 	}
 
